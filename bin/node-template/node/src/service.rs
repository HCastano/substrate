--- conflicted
+++ resolved
@@ -65,37 +65,15 @@
 		config.prometheus_registry(),
 	)?;
 
-<<<<<<< HEAD
-	let provider = client.clone() as Arc<dyn StorageAndProofProvider<_, _>>;
-	let finality_proof_provider =
-		Arc::new(GrandpaFinalityProofProvider::new(backend.clone(), provider));
-	
-	let params = sc_service::ServiceParams {
-		backend, client, import_queue, keystore, task_manager, transaction_pool,
-		config,
-		block_announce_validator_builder: None,
-		finality_proof_request_builder: None,
-		finality_proof_provider: Some(finality_proof_provider),
-		on_demand: None,
-		remote_blockchain: None,
-		rpc_extensions_builder: Box::new(|_, _| ()),
-	};
-
-	Ok((
-		params, select_chain, inherent_data_providers,
-		grandpa_block_import, grandpa_link,
-	))
-=======
 	Ok(sc_service::PartialComponents {
 		client, backend, task_manager, import_queue, keystore, select_chain, transaction_pool,
 		inherent_data_providers,
 		other: (grandpa_block_import, grandpa_link),
 	})
->>>>>>> 270a992b
 }
 
 /// Builds a new service for a full client.
-pub fn new_full(config: Configuration) -> Result<TaskManager, ServiceError> {	
+pub fn new_full(config: Configuration) -> Result<TaskManager, ServiceError> {
 	let sc_service::PartialComponents {
 		client, backend, mut task_manager, import_queue, keystore, select_chain, transaction_pool,
 		inherent_data_providers,
@@ -115,7 +93,7 @@
 			on_demand: None,
 			block_announce_validator_builder: None,
 			finality_proof_request_builder: None,
-			finality_proof_provider: Some(finality_proof_provider.clone()), 
+			finality_proof_provider: Some(finality_proof_provider.clone()),
 		})?;
 
 	if config.offchain_worker.enabled {
@@ -138,7 +116,7 @@
 		task_manager: &mut task_manager,
 		transaction_pool: transaction_pool.clone(),
 		telemetry_connection_sinks: telemetry_connection_sinks.clone(),
-		rpc_extensions_builder: Box::new(|_| ()),
+		rpc_extensions_builder: Box::new(|_, _| ()),
 		on_demand: None,
 		remote_blockchain: None,
 		backend, network_status_sinks, system_rpc_tx, config,
@@ -278,29 +256,22 @@
 			&config, backend.clone(), task_manager.spawn_handle(), client.clone(), network.clone(),
 		);
 	}
-	
+
 	sc_service::spawn_tasks(sc_service::SpawnTasksParams {
 		remote_blockchain: Some(backend.remote_blockchain()),
-<<<<<<< HEAD
-		rpc_extensions_builder: Box::new(|_, _| ()),
-		transaction_pool: Arc::new(transaction_pool),
-		config, client, import_queue, keystore, backend, task_manager
-	 }).map(|ServiceComponents { task_manager, .. }| task_manager)
-=======
 		transaction_pool,
 		task_manager: &mut task_manager,
 		on_demand: Some(on_demand),
-		rpc_extensions_builder: Box::new(|_| ()),
+		rpc_extensions_builder: Box::new(|_, _| ()),
 		telemetry_connection_sinks: sc_service::TelemetryConnectionSinks::default(),
-		config, 
-		client, 
-		keystore, 
-		backend, 
-		network, 
-		network_status_sinks, 
+		config,
+		client,
+		keystore,
+		backend,
+		network,
+		network_status_sinks,
 		system_rpc_tx,
 	 })?;
 
 	 Ok(task_manager)
->>>>>>> 270a992b
 }