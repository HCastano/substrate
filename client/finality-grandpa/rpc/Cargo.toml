--- conflicted
+++ resolved
@@ -8,13 +8,9 @@
 license = "GPL-3.0-or-later WITH Classpath-exception-2.0"
 
 [dependencies]
-<<<<<<< HEAD
-sc-finality-grandpa = { version = "0.8.0-rc4", path = "../" }
-sc-rpc = { version = "2.0.0-rc4", path = "../../rpc" }
-sp-runtime = { version = "2.0.0-rc4", path = "../../../primitives/runtime" }
-=======
+sc-rpc = { version = "2.0.0-rc5", path = "../../rpc" }
+sp-runtime = { version = "2.0.0-rc5", path = "../../../primitives/runtime" }
 sc-finality-grandpa = { version = "0.8.0-rc5", path = "../" }
->>>>>>> f36dc053
 finality-grandpa = { version = "0.12.3", features = ["derive-codec"] }
 jsonrpc-core = "14.2.0"
 jsonrpc-core-client = "14.2.0"
@@ -29,17 +25,13 @@
 parity-scale-codec = { version = "1.3.0", features = ["derive"] }
 
 [dev-dependencies]
-<<<<<<< HEAD
-sc-block-builder = { version = "0.8.0-rc4", path = "../../block-builder" }
-sc-network-test = { version = "0.8.0-rc4", path = "../../network/test" }
-sc-rpc = { version = "2.0.0-rc4", path = "../../rpc", features = ["test-helpers"] }
-sp-blockchain = { version = "2.0.0-rc4", path = "../../../primitives/blockchain" }
-sp-consensus = { version = "0.8.0-rc4", path = "../../../primitives/consensus/common" }
-sp-core = { version = "2.0.0-rc4", path = "../../../primitives/core" }
-sp-finality-grandpa = { version = "2.0.0-rc4", path = "../../../primitives/finality-grandpa" }
-sp-keyring = { version = "2.0.0-rc4", path = "../../../primitives/keyring" }
-substrate-test-runtime-client = { version = "2.0.0-rc4",  path = "../../../test-utils/runtime/client" }
-lazy_static = "1.4"
-=======
+sc-block-builder = { version = "0.8.0-rc5", path = "../../block-builder" }
+sc-network-test = { version = "0.8.0-rc5", path = "../../network/test" }
+sc-rpc = { version = "2.0.0-rc5", path = "../../rpc", features = ["test-helpers"] }
+sp-blockchain = { version = "2.0.0-rc5", path = "../../../primitives/blockchain" }
+sp-consensus = { version = "0.8.0-rc5", path = "../../../primitives/consensus/common" }
 sp-core = { version = "2.0.0-rc5", path = "../../../primitives/core" }
->>>>>>> f36dc053
+sp-finality-grandpa = { version = "2.0.0-rc5", path = "../../../primitives/finality-grandpa" }
+sp-keyring = { version = "2.0.0-rc5", path = "../../../primitives/keyring" }
+substrate-test-runtime-client = { version = "2.0.0-rc5",  path = "../../../test-utils/runtime/client" }
+lazy_static = "1.4"