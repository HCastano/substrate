// Copyright 2019 Parity Technologies (UK) Ltd.
// This file is part of Substrate.

// Substrate is free software: you can redistribute it and/or modify
// it under the terms of the GNU General Public License as published by
// the Free Software Foundation, either version 3 of the License, or
// (at your option) any later version.

// Substrate is distributed in the hope that it will be useful,
// but WITHOUT ANY WARRANTY; without even the implied warranty of
// MERCHANTABILITY or FITNESS FOR A PARTICULAR PURPOSE.  See the
// GNU General Public License for more details.

// You should have received a copy of the GNU General Public License
// along with Substrate.  If not, see <http://www.gnu.org/licenses/>.

//! # BABE consensus
//!
//! BABE (Blind Assignment for Blockchain Extension) consensus in Substrate.

#![forbid(unsafe_code, missing_docs, unused_must_use, unused_imports, unused_variables)]
pub use babe_primitives::*;
pub use consensus_common::SyncOracle;
use consensus_common::ImportResult;
use consensus_common::import_queue::{
	BoxJustificationImport, BoxFinalityProofImport,
};
<<<<<<< HEAD
use runtime_primitives::{generic, generic::BlockId, Justification};
use runtime_primitives::traits::{
=======
use consensus_common::well_known_cache_keys::Id as CacheKeyId;
use sr_primitives::{generic, generic::{BlockId, OpaqueDigestItemId}, Justification};
use sr_primitives::traits::{
>>>>>>> 04ef6fa2
	Block as BlockT, Header, DigestItemFor, NumberFor, ProvideRuntimeApi,
	SimpleBitOps, Zero,
};
use std::{collections::HashMap, sync::Arc, u64, fmt::{Debug, Display}, pin::Pin, time::{Instant, Duration}};
use runtime_support::serde::{Serialize, Deserialize};
use parity_codec::{Decode, Encode};
use parking_lot::{Mutex, MutexGuard};
use primitives::{Blake2Hasher, H256, Pair, Public, sr25519};
use merlin::Transcript;
use inherents::{InherentDataProviders, InherentData};
use substrate_telemetry::{
	telemetry,
	CONSENSUS_TRACE,
	CONSENSUS_DEBUG,
	CONSENSUS_WARN,
	CONSENSUS_INFO,
};
use schnorrkel::{
	keys::Keypair,
	vrf::{
		VRFProof, VRFProofBatchable, VRFInOut,
	},
};
use consensus_common::{
	self, BlockImport, Environment, Proposer,
	ForkChoiceStrategy, BlockImportParams, BlockOrigin, Error as ConsensusError,
};
use srml_babe::{
	BabeInherentData,
	timestamp::{TimestampInherentData, InherentType as TimestampInherent}
};
use consensus_common::SelectChain;
use consensus_common::import_queue::{Verifier, BasicQueue};
use client::{
	block_builder::api::BlockBuilder as BlockBuilderApi,
	blockchain::{self, HeaderBackend, ProvideCache},
	BlockchainEvents,
	CallExecutor, Client,
	runtime_api::ApiExt,
	error::Result as ClientResult,
	backend::{AuxStore, Backend},
	utils::is_descendent_of,
	well_known_cache_keys::{self, Id as CacheKeyId},
};
use fork_tree::ForkTree;
use slots::{CheckedHeader, check_equivocation};
use futures::{prelude::*, future};
use futures01::Stream as _;
use futures_timer::Delay;
use log::{error, warn, debug, info, trace};

use slots::{SlotWorker, SlotData, SlotInfo, SlotCompatible, SignedDuration};

mod aux_schema;
#[cfg(test)]
mod tests;
pub use babe_primitives::AuthorityId;

/// A slot duration. Create with `get_or_compute`.
// FIXME: Once Rust has higher-kinded types, the duplication between this
// and `super::babe::Config` can be eliminated.
// https://github.com/paritytech/substrate/issues/2434
pub struct Config(slots::SlotDuration<BabeConfiguration>);

impl Config {
	/// Either fetch the slot duration from disk or compute it from the genesis
	/// state.
	pub fn get_or_compute<B: BlockT, C>(client: &C) -> ClientResult<Self>
	where
		C: AuxStore + ProvideRuntimeApi, C::Api: BabeApi<B>,
	{
		trace!(target: "babe", "Getting slot duration");
		match slots::SlotDuration::get_or_compute(client, |a, b| a.startup_data(b)).map(Self) {
			Ok(s) => Ok(s),
			Err(s) => {
				warn!(target: "babe", "Failed to get slot duration");
				Err(s)
			}
		}
	}

	/// Get the slot duration in milliseconds.
	pub fn get(&self) -> u64 {
		self.0.slot_duration
	}

	/// Retrieve the threshold calculation constant `c`.
	pub fn c(&self) -> (u64, u64) {
		self.0.c
	}
}

impl SlotCompatible for BabeLink {
	fn extract_timestamp_and_slot(
		&self,
		data: &InherentData,
	) -> Result<(TimestampInherent, u64, std::time::Duration), consensus_common::Error> {
		trace!(target: "babe", "extract timestamp");
		data.timestamp_inherent_data()
			.and_then(|t| data.babe_inherent_data().map(|a| (t, a)))
			.map_err(Into::into)
			.map_err(consensus_common::Error::InherentData)
			.map(|(x, y)| (x, y, self.0.lock().0.take().unwrap_or_default()))
	}
}

/// Parameters for BABE.
pub struct BabeParams<C, E, I, SO, SC> {

	/// The configuration for BABE. Includes the slot duration, threshold, and
	/// other parameters.
	pub config: Config,

	/// The key of the node we are running on.
	pub local_key: Arc<sr25519::Pair>,

	/// The client to use
	pub client: Arc<C>,

	/// The SelectChain Strategy
	pub select_chain: SC,

	/// A block importer
	pub block_import: I,

	/// The environment
	pub env: E,

	/// A sync oracle
	pub sync_oracle: SO,

	/// Providers for inherent data.
	pub inherent_data_providers: InherentDataProviders,

	/// Force authoring of blocks even if we are offline
	pub force_authoring: bool,

	/// The source of timestamps for relative slots
	pub time_source: BabeLink,
}

/// Start the babe worker. The returned future should be run in a tokio runtime.
pub fn start_babe<B, C, SC, E, I, SO, Error, H>(BabeParams {
	config,
	local_key,
	client,
	select_chain,
	block_import,
	env,
	sync_oracle,
	inherent_data_providers,
	force_authoring,
	time_source,
}: BabeParams<C, E, I, SO, SC>) -> Result<
	impl futures01::Future<Item=(), Error=()>,
	consensus_common::Error,
> where
	B: BlockT<Header=H>,
	C: ProvideRuntimeApi + ProvideCache<B>,
	C::Api: BabeApi<B>,
	SC: SelectChain<B>,
	E::Proposer: Proposer<B, Error=Error>,
	<E::Proposer as Proposer<B>>::Create: Unpin + Send + 'static,
	H: Header<Hash=B::Hash>,
	E: Environment<B, Error=Error>,
	I: BlockImport<B> + Send + Sync + 'static,
	Error: std::error::Error + Send + From<::consensus_common::Error> + From<I::Error> + 'static,
	SO: SyncOracle + Send + Sync + Clone,
{
	let worker = BabeWorker {
		client: client.clone(),
		block_import: Arc::new(Mutex::new(block_import)),
		env,
		local_key,
		sync_oracle: sync_oracle.clone(),
		force_authoring,
		c: config.c(),
	};
	register_babe_inherent_data_provider(&inherent_data_providers, config.0.slot_duration())?;
	Ok(slots::start_slot_worker(
		config.0,
		select_chain,
		worker,
		sync_oracle,
		inherent_data_providers,
		time_source,
	).map(|()| Ok::<(), ()>(())).compat())
}

struct BabeWorker<C, E, I, SO> {
	client: Arc<C>,
	block_import: Arc<Mutex<I>>,
	env: E,
	local_key: Arc<sr25519::Pair>,
	sync_oracle: SO,
	force_authoring: bool,
	c: (u64, u64),
}

impl<Hash, H, B, C, E, I, Error, SO> SlotWorker<B> for BabeWorker<C, E, I, SO> where
	B: BlockT<Header=H, Hash=Hash>,
	C: ProvideRuntimeApi + ProvideCache<B>,
	C::Api: BabeApi<B>,
	E: Environment<B, Error=Error>,
	E::Proposer: Proposer<B, Error=Error>,
	<E::Proposer as Proposer<B>>::Create: Unpin + Send + 'static,
	Hash: Debug + Eq + Copy + SimpleBitOps + Encode + Decode + Serialize +
		for<'de> Deserialize<'de> + Debug + Default + AsRef<[u8]> + AsMut<[u8]> +
		std::hash::Hash + Display + Send + Sync + 'static,
	H: Header<Hash=B::Hash>,
	I: BlockImport<B> + Send + Sync + 'static,
	SO: SyncOracle + Send + Clone,
	Error: std::error::Error + Send + From<::consensus_common::Error> + From<I::Error> + 'static,
{
	type OnSlot = Pin<Box<dyn Future<Output = Result<(), consensus_common::Error>> + Send>>;

	fn on_slot(
		&mut self,
		chain_head: B::Header,
		slot_info: SlotInfo,
	) -> Self::OnSlot {
		let pair = self.local_key.clone();
		let ref client = self.client;
		let block_import = self.block_import.clone();

		let (timestamp, slot_number, slot_duration) =
			(slot_info.timestamp, slot_info.number, slot_info.duration);

		let epoch = match epoch(client.as_ref(), &BlockId::Hash(chain_head.hash())) {
			Ok(authorities) => authorities,
			Err(e) => {
				error!(
					target: "babe",
					"Unable to fetch authorities at block {:?}: {:?}",
					chain_head.hash(),
					e
				);
				telemetry!(CONSENSUS_WARN; "babe.unable_fetching_authorities";
					"slot" => ?chain_head.hash(), "err" => ?e
				);
				return Box::pin(future::ready(Ok(())));
			}
		};

		let Epoch { ref authorities, .. } = epoch;

		if authorities.is_empty() {
			error!(target: "babe", "No authorities at block {:?}", chain_head.hash());
		}

		if !self.force_authoring && self.sync_oracle.is_offline() && authorities.len() > 1 {
			debug!(target: "babe", "Skipping proposal slot. Waiting for the network.");
			telemetry!(CONSENSUS_DEBUG; "babe.skipping_proposal_slot";
				"authorities_len" => authorities.len()
			);
			return Box::pin(future::ready(Ok(())));
		}

		let proposal_work = if let Some(claim) = claim_slot(
			slot_info.number,
			epoch,
			&pair,
			self.c,
		) {
			let ((inout, vrf_proof, _batchable_proof), authority_index) = claim;

			debug!(
				target: "babe", "Starting authorship at slot {}; timestamp = {}",
				slot_number,
				timestamp,
			);
			telemetry!(CONSENSUS_DEBUG; "babe.starting_authorship";
				"slot_number" => slot_number, "timestamp" => timestamp
			);

			// we are the slot author. make a block and sign it.
			let mut proposer = match self.env.init(&chain_head) {
				Ok(p) => p,
				Err(e) => {
					warn!(target: "babe",
						"Unable to author block in slot {:?}: {:?}",
						slot_number,
						e,
					);
					telemetry!(CONSENSUS_WARN; "babe.unable_authoring_block";
						"slot" => slot_number, "err" => ?e
					);
					return Box::pin(future::ready(Ok(())))
				}
			};

			let inherent_digest = BabePreDigest {
				vrf_proof,
				vrf_output: inout.to_output(),
				authority_index: authority_index as u64,
				slot_number,
			};

			// deadline our production to approx. the end of the slot
			let remaining_duration = slot_info.remaining_duration();
			futures::future::select(
				proposer.propose(
					slot_info.inherent_data,
					generic::Digest {
						logs: vec![
							generic::DigestItem::babe_pre_digest(inherent_digest.clone()),
						],
					},
					remaining_duration,
				).map_err(|e| consensus_common::Error::ClientImport(format!("{:?}", e)).into()),
				Delay::new(remaining_duration)
					.map_err(|err| consensus_common::Error::FaultyTimer(err).into())
			).map(|v| match v {
				futures::future::Either::Left((v, _)) => v,
				futures::future::Either::Right((Ok(_), _)) =>
					Err(consensus_common::Error::ClientImport("Timeout in the BaBe proposer".into())),
				futures::future::Either::Right((Err(err), _)) => Err(err),
			})
		} else {
			return Box::pin(future::ready(Ok(())));
		};

		Box::pin(proposal_work.map_ok(move |b| {
			// minor hack since we don't have access to the timestamp
			// that is actually set by the proposer.
			let slot_after_building = SignedDuration::default().slot_now(slot_duration);
			if slot_after_building != slot_number {
				info!(
					target: "babe",
					"Discarding proposal for slot {}; block production took too long",
					slot_number
				);
				telemetry!(CONSENSUS_INFO; "babe.discarding_proposal_took_too_long";
					"slot" => slot_number
				);
				return;
			}

			let (header, body) = b.deconstruct();
			let header_num = header.number().clone();
			let parent_hash = header.parent_hash().clone();

			// sign the pre-sealed hash of the block and then
			// add it to a digest item.
			let header_hash = header.hash();
			let signature = pair.sign(header_hash.as_ref());
			let signature_digest_item = DigestItemFor::<B>::babe_seal(signature);

			let import_block = BlockImportParams::<B> {
				origin: BlockOrigin::Own,
				header,
				justification: None,
				post_digests: vec![signature_digest_item],
				body: Some(body),
				finalized: false,
				auxiliary: Vec::new(),
				fork_choice: ForkChoiceStrategy::LongestChain,
			};

			info!(target: "babe",
					"Pre-sealed block for proposal at {}. Hash now {:?}, previously {:?}.",
					header_num,
					import_block.post_header().hash(),
					header_hash,
			);

			telemetry!(CONSENSUS_INFO; "babe.pre_sealed_block";
				"header_num" => ?header_num,
				"hash_now" => ?import_block.post_header().hash(),
				"hash_previously" => ?header_hash,
			);

			if let Err(e) = block_import.lock().import_block(import_block, Default::default()) {
				warn!(target: "babe", "Error with block built on {:?}: {:?}",
						parent_hash, e);
				telemetry!(CONSENSUS_WARN; "babe.err_with_block_built_on";
					"hash" => ?parent_hash, "err" => ?e
				);
			}
		}))
	}
}

macro_rules! babe_err {
	($($i: expr),+) => {
		{ debug!(target: "babe", $($i),+)
		; format!($($i),+)
		}
	};
}

/// Extract the BABE pre digest from the given header. Pre-runtime digests are
/// mandatory, the function will return `Err` if none is found.
fn find_pre_digest<B: BlockT>(header: &B::Header) -> Result<BabePreDigest, String>
	where DigestItemFor<B>: CompatibleDigestItem,
{
	let mut pre_digest: Option<_> = None;
	for log in header.digest().logs() {
		trace!(target: "babe", "Checking log {:?}, looking for pre runtime digest", log);
		match (log.as_babe_pre_digest(), pre_digest.is_some()) {
			(Some(_), true) => Err(babe_err!("Multiple BABE pre-runtime digests, rejecting!"))?,
			(None, _) => trace!(target: "babe", "Ignoring digest not meant for us"),
			(s, false) => pre_digest = s,
		}
	}
	pre_digest.ok_or_else(|| babe_err!("No BABE pre-runtime digest found"))
}

/// Extract the BABE epoch change digest from the given header, if it exists.
fn find_next_epoch_digest<B: BlockT>(header: &B::Header) -> Result<Option<Epoch>, String>
	where DigestItemFor<B>: CompatibleDigestItem,
{
	let mut epoch_digest: Option<_> = None;
	for log in header.digest().logs() {
		trace!(target: "babe", "Checking log {:?}, looking for epoch change digest.", log);
		let log = log.try_to::<ConsensusLog>(OpaqueDigestItemId::Consensus(&BABE_ENGINE_ID));
		match (log, epoch_digest.is_some()) {
			(Some(ConsensusLog::NextEpochData(_)), true) => Err(babe_err!("Multiple BABE epoch change digests, rejecting!"))?,
			(Some(ConsensusLog::NextEpochData(epoch)), false) => epoch_digest = Some(epoch),
			_ => trace!(target: "babe", "Ignoring digest not meant for us"),
		}
	}

	Ok(epoch_digest)
}

/// Check a header has been signed by the right key. If the slot is too far in
/// the future, an error will be returned. If successful, returns the pre-header
/// and the digest item containing the seal.
///
/// The seal must be the last digest.  Otherwise, the whole header is considered
/// unsigned.  This is required for security and must not be changed.
///
/// This digest item will always return `Some` when used with `as_babe_pre_digest`.
// FIXME #1018 needs misbehavior types
fn check_header<B: BlockT + Sized, C: AuxStore>(
	client: &C,
	slot_now: u64,
	mut header: B::Header,
	hash: B::Hash,
	authorities: &[(AuthorityId, BabeWeight)],
	randomness: [u8; 32],
	epoch_index: u64,
	c: (u64, u64),
) -> Result<CheckedHeader<B::Header, (DigestItemFor<B>, DigestItemFor<B>)>, String>
	where DigestItemFor<B>: CompatibleDigestItem,
{
	trace!(target: "babe", "Checking header");
	let seal = match header.digest_mut().pop() {
		Some(x) => x,
		None => return Err(babe_err!("Header {:?} is unsealed", hash)),
	};

	let sig = seal.as_babe_seal().ok_or_else(|| {
		babe_err!("Header {:?} has a bad seal", hash)
	})?;

	let pre_digest = find_pre_digest::<B>(&header)?;

	let BabePreDigest { slot_number, authority_index, ref vrf_proof, ref vrf_output } = pre_digest;

	if slot_number > slot_now {
		header.digest_mut().push(seal);
		Ok(CheckedHeader::Deferred(header, slot_number))
	} else if authority_index > authorities.len() as u64 {
		Err(babe_err!("Slot author not found"))
	} else {
		let (pre_hash, author) = (header.hash(), &authorities[authority_index as usize].0);

		if sr25519::Pair::verify(&sig, pre_hash, author.clone()) {
			let (inout, _batchable_proof) = {
				let transcript = make_transcript(
					&randomness,
					slot_number,
					epoch_index,
				);

				schnorrkel::PublicKey::from_bytes(author.as_slice()).and_then(|p| {
					p.vrf_verify(transcript, vrf_output, vrf_proof)
				}).map_err(|s| {
					babe_err!("VRF verification failed: {:?}", s)
				})?
			};

			let threshold = calculate_threshold(c, authorities, authority_index as usize);
			if !check(&inout, threshold) {
				return Err(babe_err!("VRF verification of block by author {:?} failed: \
									  threshold {} exceeded", author, threshold));
			}

			if let Some(equivocation_proof) = check_equivocation(
				client,
				slot_now,
				slot_number,
				&header,
				author,
			).map_err(|e| e.to_string())? {
				info!(
					"Slot author {:?} is equivocating at slot {} with headers {:?} and {:?}",
					author,
					slot_number,
					equivocation_proof.fst_header().hash(),
					equivocation_proof.snd_header().hash(),
				);
			}

			let pre_digest = CompatibleDigestItem::babe_pre_digest(pre_digest);
			Ok(CheckedHeader::Checked(header, (pre_digest, seal)))
		} else {
			Err(babe_err!("Bad signature on {:?}", hash))
		}
	}
}

/// State that must be shared between the import queue and the authoring logic.
#[derive(Default, Clone, Debug)]
pub struct BabeLink(Arc<Mutex<(Option<Duration>, Vec<(Instant, u64)>)>>);

/// A verifier for Babe blocks.
pub struct BabeVerifier<C> {
	api: Arc<C>,
	inherent_data_providers: inherents::InherentDataProviders,
	config: Config,
	time_source: BabeLink,
}

impl<C> BabeVerifier<C> {
	fn check_inherents<B: BlockT>(
		&self,
		block: B,
		block_id: BlockId<B>,
		inherent_data: InherentData,
	) -> Result<(), String>
		where C: ProvideRuntimeApi, C::Api: BlockBuilderApi<B>
	{
		let inherent_res = self.api.runtime_api().check_inherents(
			&block_id,
			block,
			inherent_data,
		).map_err(|e| format!("{:?}", e))?;

		if !inherent_res.ok() {
			inherent_res
				.into_errors()
				.try_for_each(|(i, e)| {
					Err(self.inherent_data_providers.error_to_string(&i, &e))
				})
		} else {
			Ok(())
		}
	}
}

#[allow(dead_code)]
fn median_algorithm(
	median_required_blocks: u64,
	slot_duration: u64,
	slot_number: u64,
	slot_now: u64,
	time_source: &mut (Option<Duration>, Vec<(Instant, u64)>),
) {
	let num_timestamps = time_source.1.len();
	if num_timestamps as u64 >= median_required_blocks && median_required_blocks > 0 {
		let mut new_list: Vec<_> = time_source.1.iter().map(|&(t, sl)| {
			let offset: u128 = u128::from(slot_duration)
				.checked_mul(1_000_000u128) // self.config.get() returns *milliseconds*
				.and_then(|x| {
					x.checked_mul(u128::from(slot_number).saturating_sub(u128::from(sl)))
				})
				.expect("we cannot have timespans long enough for this to overflow; qed");

			const NANOS_PER_SEC: u32 = 1_000_000_000;
			let nanos = (offset % u128::from(NANOS_PER_SEC)) as u32;
			let secs = (offset / u128::from(NANOS_PER_SEC)) as u64;

			t + Duration::new(secs, nanos)
		}).collect();

		// FIXME #2926: use a selection algorithm instead of a full sorting algorithm.
		new_list.sort_unstable();

		let &median = new_list
			.get(num_timestamps / 2)
			.expect("we have at least one timestamp, so this is a valid index; qed");

		let now = Instant::now();
		if now >= median {
			time_source.0.replace(now - median);
		}

		time_source.1.clear();
	} else {
		time_source.1.push((Instant::now(), slot_now))
	}
}

impl<B: BlockT, C> Verifier<B> for BabeVerifier<C> where
	C: ProvideRuntimeApi + Send + Sync + AuxStore + ProvideCache<B>,
	C::Api: BlockBuilderApi<B> + BabeApi<B>,
{
	fn verify(
		&self,
		origin: BlockOrigin,
		header: B::Header,
		justification: Option<Justification>,
		mut body: Option<Vec<B::Extrinsic>>,
	) -> Result<(BlockImportParams<B>, Option<Vec<(CacheKeyId, Vec<u8>)>>), String> {
		trace!(
			target: "babe",
			"Verifying origin: {:?} header: {:?} justification: {:?} body: {:?}",
			origin,
			header,
			justification,
			body,
		);

		debug!(target: "babe", "We have {:?} logs in this header", header.digest().logs().len());
		let mut inherent_data = self
			.inherent_data_providers
			.create_inherent_data()
			.map_err(String::from)?;

		let (_, slot_now, _) = self.time_source.extract_timestamp_and_slot(&inherent_data)
			.map_err(|e| format!("Could not extract timestamp and slot: {:?}", e))?;

		let hash = header.hash();
		let parent_hash = *header.parent_hash();
		let Epoch { authorities, randomness, epoch_index, .. } =
			epoch(self.api.as_ref(), &BlockId::Hash(parent_hash))
				.map_err(|e| format!("Could not fetch epoch at {:?}: {:?}", parent_hash, e))?;

		// We add one to allow for some small drift.
		// FIXME #1019 in the future, alter this queue to allow deferring of headers
		let checked_header = check_header::<B, C>(
			&self.api,
			slot_now + 1,
			header,
			hash,
			&authorities,
			randomness,
			epoch_index,
			self.config.c(),
		)?;

		match checked_header {
			CheckedHeader::Checked(pre_header, (pre_digest, seal)) => {
				let BabePreDigest { slot_number, .. } = pre_digest.as_babe_pre_digest()
					.expect("check_header always returns a pre-digest digest item; qed");

				// if the body is passed through, we need to use the runtime
				// to check that the internally-set timestamp in the inherents
				// actually matches the slot set in the seal.
				if let Some(inner_body) = body.take() {
					inherent_data.babe_replace_inherent_data(slot_number);
					let block = B::new(pre_header.clone(), inner_body);

					self.check_inherents(
						block.clone(),
						BlockId::Hash(parent_hash),
						inherent_data,
					)?;

					let (_, inner_body) = block.deconstruct();
					body = Some(inner_body);
				}

				trace!(target: "babe", "Checked {:?}; importing.", pre_header);
				telemetry!(
					CONSENSUS_TRACE;
					"babe.checked_and_importing";
					"pre_header" => ?pre_header);

				let import_block = BlockImportParams {
					origin,
					header: pre_header,
					post_digests: vec![seal],
					body,
					finalized: false,
					justification,
					auxiliary: Vec::new(),
					fork_choice: ForkChoiceStrategy::LongestChain,
				};

				Ok((import_block, Default::default()))
			}
			CheckedHeader::Deferred(a, b) => {
				debug!(target: "babe", "Checking {:?} failed; {:?}, {:?}.", hash, a, b);
				telemetry!(CONSENSUS_DEBUG; "babe.header_too_far_in_future";
					"hash" => ?hash, "a" => ?a, "b" => ?b
				);
				Err(format!("Header {:?} rejected: too far in the future", hash))
			}
		}
	}
}

/// Extract current epoch data from cache and fallback to querying the runtime
/// if the cache isn't populated.
fn epoch<B, C>(client: &C, at: &BlockId<B>) -> Result<Epoch, ConsensusError> where
	B: BlockT,
	C: ProvideRuntimeApi + ProvideCache<B>,
	C::Api: BabeApi<B>,
{
	client
		.cache()
<<<<<<< HEAD
		.and_then(|cache| cache.get_at(&well_known_cache_keys::AUTHORITIES, at)
			.and_then(|(_, _, v)| Decode::decode(&mut &v[..])))
=======
		.and_then(|cache| cache.get_at(&well_known_cache_keys::EPOCH, at)
			.and_then(|v| Decode::decode(&mut &v[..])))
>>>>>>> 04ef6fa2
		.or_else(|| {
			if client.runtime_api().has_api::<dyn BabeApi<B>>(at).unwrap_or(false) {
				let s = BabeApi::epoch(&*client.runtime_api(), at).ok()?;
				if s.authorities.is_empty() {
					error!("No authorities!");
					None
				} else {
					Some(s)
				}
			} else {
				error!("bad api!");
				None
			}
		}).ok_or(consensus_common::Error::InvalidAuthoritiesSet)
}

/// The BABE import queue type.
pub type BabeImportQueue<B> = BasicQueue<B>;

/// Register the babe inherent data provider, if not registered already.
fn register_babe_inherent_data_provider(
	inherent_data_providers: &InherentDataProviders,
	slot_duration: u64,
) -> Result<(), consensus_common::Error> {
	debug!(target: "babe", "Registering");
	if !inherent_data_providers.has_provider(&srml_babe::INHERENT_IDENTIFIER) {
		inherent_data_providers
			.register_provider(srml_babe::InherentDataProvider::new(slot_duration))
			.map_err(Into::into)
			.map_err(consensus_common::Error::InherentData)
	} else {
		Ok(())
	}
}

fn get_keypair(q: &sr25519::Pair) -> &Keypair {
	q.as_ref()
}

#[allow(deprecated)]
fn make_transcript(
	randomness: &[u8],
	slot_number: u64,
	epoch: u64,
) -> Transcript {
	let mut transcript = Transcript::new(&BABE_ENGINE_ID);
	transcript.commit_bytes(b"slot number", &slot_number.to_le_bytes());
	transcript.commit_bytes(b"current epoch", &epoch.to_le_bytes());
	transcript.commit_bytes(b"chain randomness", randomness);
	transcript
}

fn check(inout: &VRFInOut, threshold: u128) -> bool {
	u128::from_le_bytes(inout.make_bytes::<[u8; 16]>(BABE_VRF_PREFIX)) < threshold
}

fn calculate_threshold(
	c: (u64, u64),
	authorities: &[(AuthorityId, BabeWeight)],
	authority_index: usize,
) -> u128 {
	use num_bigint::BigUint;
	use num_rational::BigRational;
	use num_traits::{cast::ToPrimitive, identities::One};

	let c = c.0 as f64 / c.1 as f64;

	let theta =
		authorities[authority_index].1 as f64 /
		authorities.iter().map(|(_, weight)| weight).sum::<u64>() as f64;

	let calc = || {
		let p = BigRational::from_float(1f64 - (1f64 - c).powf(theta))?;
		let numer = p.numer().to_biguint()?;
		let denom = p.denom().to_biguint()?;
		((BigUint::one() << 128) * numer / denom).to_u128()
	};

	calc().unwrap_or(u128::max_value())
}

/// Claim a slot if it is our turn.  Returns `None` if it is not our turn.
///
/// This hashes the slot number, epoch, genesis hash, and chain randomness into
/// the VRF.  If the VRF produces a value less than `threshold`, it is our turn,
/// so it returns `Some(_)`.  Otherwise, it returns `None`.
fn claim_slot(
	slot_number: u64,
	Epoch { ref authorities, ref randomness, epoch_index, .. }: Epoch,
	key: &sr25519::Pair,
	c: (u64, u64),
) -> Option<((VRFInOut, VRFProof, VRFProofBatchable), usize)> {
	let public = &key.public();
	let authority_index = authorities.iter().position(|s| &s.0 == public)?;
	let transcript = make_transcript(randomness, slot_number, epoch_index);

	// Compute the threshold we will use.
	//
	// We already checked that authorities contains `key.public()`, so it can't
	// be empty.  Therefore, this division in `calculate_threshold` is safe.
	let threshold = calculate_threshold(c, authorities, authority_index);

	get_keypair(key)
		.vrf_sign_n_check(transcript, |inout| check(inout, threshold))
		.map(|s|(s, authority_index))
}

fn initialize_authorities_cache<B, C>(client: &C) -> Result<(), ConsensusError> where
	B: BlockT,
	C: ProvideRuntimeApi + ProvideCache<B>,
	C::Api: BabeApi<B>,
{
	// no cache => no initialization
	let cache = match client.cache() {
		Some(cache) => cache,
		None => return Ok(()),
	};

	// check if we already have initialized the cache
	let genesis_id = BlockId::Number(Zero::zero());
	let genesis_epoch: Option<Epoch> = cache
<<<<<<< HEAD
		.get_at(&well_known_cache_keys::AUTHORITIES, &genesis_id)
		.and_then(|(_, _, v)| Decode::decode(&mut &v[..]));
=======
		.get_at(&well_known_cache_keys::EPOCH, &genesis_id)
		.and_then(|v| Decode::decode(&mut &v[..]));
>>>>>>> 04ef6fa2
	if genesis_epoch.is_some() {
		return Ok(());
	}

	let map_err = |error| consensus_common::Error::from(consensus_common::Error::ClientImport(
		format!(
			"Error initializing authorities cache: {}",
			error,
		)));

	let genesis_epoch = epoch(client, &genesis_id)?;
	cache.initialize(&well_known_cache_keys::EPOCH, genesis_epoch.encode())
		.map_err(map_err)
}

/// Tree of all epoch changes across all *seen* forks. Data stored in tree is
/// the hash and block number of the block signaling the epoch change, and the
/// epoch that was signalled at that block.
type EpochChanges<Block> = ForkTree<
	<Block as BlockT>::Hash,
	NumberFor<Block>,
	Epoch,
>;

/// A shared epoch changes tree.
#[derive(Clone)]
struct SharedEpochChanges<Block: BlockT> {
	inner: Arc<Mutex<EpochChanges<Block>>>,
}

impl<Block: BlockT> SharedEpochChanges<Block> {
	fn new() -> Self {
		SharedEpochChanges {
			inner: Arc::new(Mutex::new(EpochChanges::<Block>::new()))
		}
	}

	fn lock(&self) -> MutexGuard<EpochChanges<Block>> {
		self.inner.lock()
	}
}

impl<Block: BlockT> From<EpochChanges<Block>> for SharedEpochChanges<Block> {
	fn from(epoch_changes: EpochChanges<Block>) -> Self {
		SharedEpochChanges {
			inner: Arc::new(Mutex::new(epoch_changes))
		}
	}
}

/// A block-import handler for BABE.
///
/// This scans each imported block for epoch change signals. The signals are
/// tracked in a tree (of all forks), and the import logic validates all epoch
/// change transitions, i.e. whether a given epoch change is expected or whether
/// it is missing.
///
/// The epoch change tree should be pruned as blocks are finalized.
pub struct BabeBlockImport<B, E, Block: BlockT, I, RA, PRA> {
	inner: I,
	client: Arc<Client<B, E, Block, RA>>,
	api: Arc<PRA>,
	epoch_changes: SharedEpochChanges<Block>,
}

impl<B, E, Block: BlockT, I: Clone, RA, PRA> Clone for BabeBlockImport<B, E, Block, I, RA, PRA> {
	fn clone(&self) -> Self {
		BabeBlockImport {
			inner: self.inner.clone(),
			client: self.client.clone(),
			api: self.api.clone(),
			epoch_changes: self.epoch_changes.clone(),
		}
	}
}

impl<B, E, Block: BlockT, I, RA, PRA> BabeBlockImport<B, E, Block, I, RA, PRA> {
	fn new(
		client: Arc<Client<B, E, Block, RA>>,
		api: Arc<PRA>,
		epoch_changes: SharedEpochChanges<Block>,
		block_import: I,
	) -> Self {
		BabeBlockImport {
			client,
			api,
			inner: block_import,
			epoch_changes,
		}
	}
}

impl<B, E, Block, I, RA, PRA> BlockImport<Block> for BabeBlockImport<B, E, Block, I, RA, PRA> where
	Block: BlockT<Hash=H256>,
	I: BlockImport<Block> + Send + Sync,
	I::Error: Into<ConsensusError>,
	B: Backend<Block, Blake2Hasher> + 'static,
	E: CallExecutor<Block, Blake2Hasher> + 'static + Clone + Send + Sync,
	RA: Send + Sync,
	PRA: ProvideRuntimeApi + ProvideCache<Block>,
	PRA::Api: BabeApi<Block>,
{
	type Error = ConsensusError;

	fn import_block(
		&mut self,
		mut block: BlockImportParams<Block>,
		mut new_cache: HashMap<well_known_cache_keys::Id, Vec<u8>>,
	) -> Result<ImportResult, Self::Error> {
		let hash = block.post_header().hash();
		let number = block.header.number().clone();

		// early exit if block already in chain, otherwise the check for
		// epoch changes will error when trying to re-import an epoch change
		#[allow(deprecated)]
		match self.client.backend().blockchain().status(BlockId::Hash(hash)) {
			Ok(blockchain::BlockStatus::InChain) => return Ok(ImportResult::AlreadyInChain),
			Ok(blockchain::BlockStatus::Unknown) => {},
			Err(e) => return Err(ConsensusError::ClientImport(e.to_string()).into()),
		}

		let slot_number = {
			let pre_digest = find_pre_digest::<Block>(&block.header)
				.expect("valid babe headers must contain a predigest; \
						 header has been already verified; qed");
			let BabePreDigest { slot_number, .. } = pre_digest;
			slot_number
		};

		// returns a function for checking whether a block is a descendent of another
		// consistent with querying client directly after importing the block.
		let parent_hash = *block.header.parent_hash();
		let is_descendent_of = is_descendent_of(&self.client, Some((&hash, &parent_hash)));

		// check if there's any epoch change expected to happen at this slot
		let mut epoch_changes = self.epoch_changes.lock();
		let enacted_epoch = epoch_changes.find_node_where(
			&hash,
			&number,
			&is_descendent_of,
			&|epoch| epoch.start_slot <= slot_number,
		).map_err(|e| ConsensusError::from(ConsensusError::ClientImport(e.to_string())))?;

		let check_roots = || -> Result<bool, ConsensusError> {
			// this can only happen when the chain starts, since there's no
			// epoch change at genesis. afterwards every time we expect an epoch
			// change it means we will import another one.
			for (root, _, _) in epoch_changes.roots() {
				let is_descendent_of = is_descendent_of(root, &hash)
					.map_err(|e| {
						ConsensusError::from(ConsensusError::ClientImport(e.to_string()))
					})?;

				if is_descendent_of {
					return Ok(false);
				}
			}

			Ok(true)
		};

		let expected_epoch_change = enacted_epoch.is_some();
		let next_epoch_digest = find_next_epoch_digest::<Block>(&block.header)
			.map_err(|e| ConsensusError::from(ConsensusError::ClientImport(e.to_string())))?;

		match (expected_epoch_change, next_epoch_digest.is_some()) {
			(true, true) => {},
			(false, false) => {},
			(true, false) => {
				return Err(
					ConsensusError::ClientImport(
						"Expected epoch change to happen by this block".into(),
					)
				);
			},
			(false, true) => {
				if !check_roots()? {
					return Err(ConsensusError::ClientImport("Unexpected epoch change".into()));
				}
			},
		}

		// if there's a pending epoch we'll save the previous epoch changes here
		// this way we can revert it if there's any error
		let mut old_epoch_changes = None;

		if let Some(next_epoch) = next_epoch_digest {
			if let Some(enacted_epoch) = enacted_epoch {
				let enacted_epoch = &enacted_epoch.data;
				if next_epoch.epoch_index.checked_sub(enacted_epoch.epoch_index) != Some(1) {
					return Err(ConsensusError::ClientImport(format!(
						"Invalid BABE epoch change: expected next epoch to be {:?}, got {:?}",
						enacted_epoch.epoch_index.saturating_add(1),
						next_epoch.epoch_index,
					)));
				}

				// update the current epoch in the client cache
				new_cache.insert(
					well_known_cache_keys::EPOCH,
					enacted_epoch.encode(),
				);

				let current_epoch = epoch(&*self.api, &BlockId::Hash(parent_hash))?;

				// if the authorities have changed then we populate the
				// `AUTHORITIES` key with the enacted epoch, so that the inner
				// `ImportBlock` can process it (`EPOCH` is specific to BABE).
				// e.g. in the case of GRANDPA it would require a justification
				// for the block, expecting that the authorities actually
				// changed.
				if current_epoch.authorities != enacted_epoch.authorities {
					new_cache.insert(
						well_known_cache_keys::AUTHORITIES,
						enacted_epoch.encode(),
					);
				}
			}

			old_epoch_changes = Some(epoch_changes.clone());

			// track the epoch change in the fork tree
			epoch_changes.import(
				hash,
				number,
				next_epoch,
				&is_descendent_of,
			).map_err(|e| ConsensusError::from(ConsensusError::ClientImport(e.to_string())))?;

			crate::aux_schema::write_epoch_changes::<Block, _, _>(
				&*epoch_changes,
				|insert| block.auxiliary.extend(
					insert.iter().map(|(k, v)| (k.to_vec(), Some(v.to_vec())))
				)
			);
		}

		let import_result = self.inner.import_block(block, new_cache);

		// revert to the original epoch changes in case there's an error
		// importing the block
		if let Err(_) = import_result {
			if let Some(old_epoch_changes) = old_epoch_changes {
				*epoch_changes = old_epoch_changes;
			}
		}

		import_result.map_err(Into::into)
	}

	fn check_block(
		&mut self,
		hash: Block::Hash,
		parent_hash: Block::Hash,
	) -> Result<ImportResult, Self::Error> {
		self.inner.check_block(hash, parent_hash).map_err(Into::into)
	}
}

/// Start an import queue for the BABE consensus algorithm. This method returns
/// the import queue, some data that needs to be passed to the block authoring
/// logic (`BabeLink`), a `BabeBlockImport` which should be used by the
/// authoring when importing its own blocks, and a future that must be run to
/// completion and is responsible for listening to finality notifications and
/// pruning the epoch changes tree.
pub fn import_queue<B, E, Block: BlockT<Hash=H256>, I, RA, PRA>(
	config: Config,
	block_import: I,
	justification_import: Option<BoxJustificationImport<Block>>,
	finality_proof_import: Option<BoxFinalityProofImport<Block>>,
	client: Arc<Client<B, E, Block, RA>>,
	api: Arc<PRA>,
	inherent_data_providers: InherentDataProviders,
) -> ClientResult<(
	BabeImportQueue<Block>,
	BabeLink,
	BabeBlockImport<B, E, Block, I, RA, PRA>,
	impl futures01::Future<Item = (), Error = ()>,
)> where
	B: Backend<Block, Blake2Hasher> + 'static,
	I: BlockImport<Block> + Clone + Send + Sync + 'static,
	I::Error: Into<ConsensusError>,
	E: CallExecutor<Block, Blake2Hasher> + Clone + Send + Sync + 'static,
	RA: Send + Sync + 'static,
	PRA: ProvideRuntimeApi + ProvideCache<Block> + Send + Sync + AuxStore + 'static,
	PRA::Api: BlockBuilderApi<Block> + BabeApi<Block>,
{
	register_babe_inherent_data_provider(&inherent_data_providers, config.get())?;
	initialize_authorities_cache(&*api)?;

	let verifier = BabeVerifier {
		api: api.clone(),
		inherent_data_providers,
		time_source: Default::default(),
		config,
	};

	#[allow(deprecated)]
	let epoch_changes = aux_schema::load_epoch_changes(&**client.backend())?;

	let block_import = BabeBlockImport::new(
		client.clone(),
		api,
		epoch_changes.clone(),
		block_import,
	);

	let pruning_task = client.finality_notification_stream()
		.map(|v| Ok::<_, ()>(v)).compat()
		.for_each(move |notification| {
			let is_descendent_of = is_descendent_of(&client, None);
			epoch_changes.lock().prune(
				&notification.hash,
				*notification.header.number(),
				&is_descendent_of,
			).map_err(|e| {
				debug!(target: "babe", "Error pruning epoch changes fork tree: {:?}", e)
			})?;

			Ok(())
		});

	let timestamp_core = verifier.time_source.clone();
	let queue = BasicQueue::new(
		Arc::new(verifier),
		Box::new(block_import.clone()),
		justification_import,
		finality_proof_import,
	);

	Ok((queue, timestamp_core, block_import, pruning_task))
}

/// BABE test helpers. Utility methods for manually authoring blocks.
#[cfg(feature = "test-helpers")]
pub mod test_helpers {
	use super::*;

	/// Try to claim the given slot and return a `BabePreDigest` if
	/// successful.
	pub fn claim_slot<B, C>(
		client: &C,
		at: &BlockId<B>,
		slot_number: u64,
		key: &sr25519::Pair,
		c: (u64, u64),
	) -> Option<BabePreDigest> where
		B: BlockT,
		C: ProvideRuntimeApi + ProvideCache<B>,
		C::Api: BabeApi<B>,
	{
		let epoch = epoch(client, at).unwrap();

		super::claim_slot(
			slot_number,
			epoch,
			key,
			c,
		).map(|((inout, vrf_proof, _), authority_index)| {
			BabePreDigest {
				vrf_proof,
				vrf_output: inout.to_output(),
				authority_index: authority_index as u64,
				slot_number,
			}
		})
	}
}<|MERGE_RESOLUTION|>--- conflicted
+++ resolved
@@ -25,14 +25,8 @@
 use consensus_common::import_queue::{
 	BoxJustificationImport, BoxFinalityProofImport,
 };
-<<<<<<< HEAD
-use runtime_primitives::{generic, generic::BlockId, Justification};
-use runtime_primitives::traits::{
-=======
-use consensus_common::well_known_cache_keys::Id as CacheKeyId;
 use sr_primitives::{generic, generic::{BlockId, OpaqueDigestItemId}, Justification};
 use sr_primitives::traits::{
->>>>>>> 04ef6fa2
 	Block as BlockT, Header, DigestItemFor, NumberFor, ProvideRuntimeApi,
 	SimpleBitOps, Zero,
 };
@@ -738,13 +732,8 @@
 {
 	client
 		.cache()
-<<<<<<< HEAD
-		.and_then(|cache| cache.get_at(&well_known_cache_keys::AUTHORITIES, at)
+		.and_then(|cache| cache.get_at(&well_known_cache_keys::EPOCH, at)
 			.and_then(|(_, _, v)| Decode::decode(&mut &v[..])))
-=======
-		.and_then(|cache| cache.get_at(&well_known_cache_keys::EPOCH, at)
-			.and_then(|v| Decode::decode(&mut &v[..])))
->>>>>>> 04ef6fa2
 		.or_else(|| {
 			if client.runtime_api().has_api::<dyn BabeApi<B>>(at).unwrap_or(false) {
 				let s = BabeApi::epoch(&*client.runtime_api(), at).ok()?;
@@ -866,13 +855,8 @@
 	// check if we already have initialized the cache
 	let genesis_id = BlockId::Number(Zero::zero());
 	let genesis_epoch: Option<Epoch> = cache
-<<<<<<< HEAD
-		.get_at(&well_known_cache_keys::AUTHORITIES, &genesis_id)
+		.get_at(&well_known_cache_keys::EPOCH, &genesis_id)
 		.and_then(|(_, _, v)| Decode::decode(&mut &v[..]));
-=======
-		.get_at(&well_known_cache_keys::EPOCH, &genesis_id)
-		.and_then(|v| Decode::decode(&mut &v[..]));
->>>>>>> 04ef6fa2
 	if genesis_epoch.is_some() {
 		return Ok(());
 	}
