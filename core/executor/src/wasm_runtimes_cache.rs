--- conflicted
+++ resolved
@@ -99,16 +99,12 @@
 				// anyway.
 				let contents = mem::replace(segment.value_mut(), vec![]);
 
-<<<<<<< HEAD
-				let init_expr = segment.offset().as_ref()?.code();
-=======
 				let init_expr = match segment.offset() {
 					Some(offset) => offset.code(),
 					// Return if the segment is passive
 					None => return None
 				};
 
->>>>>>> e8d8b0bc
 				// [op, End]
 				if init_expr.len() != 2 {
 					return None;
