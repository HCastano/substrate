[package]
name = "substrate-state-machine"
version = "2.0.0"
authors = ["Parity Technologies <admin@parity.io>"]
description = "Substrate State Machine"
edition = "2018"

[dependencies]
log = "0.4.8"
parking_lot = "0.9.0"
hash-db = "0.15.2"
trie-db = "0.15.2"
trie-root = "0.15.2"
trie = { package = "substrate-trie", path = "../trie" }
primitives = { package = "substrate-primitives", path = "../primitives" }
panic-handler = { package = "substrate-panic-handler", path = "../panic-handler" }
codec = { package = "parity-scale-codec", version = "1.0.0" }
<<<<<<< HEAD
num-traits = "0.2.8"
=======
num-traits = "0.2"
rand = "0.7.1"
>>>>>>> e8d8b0bc

[dev-dependencies]
hex-literal = "0.2.1"

[features]
default = []<|MERGE_RESOLUTION|>--- conflicted
+++ resolved
@@ -15,12 +15,8 @@
 primitives = { package = "substrate-primitives", path = "../primitives" }
 panic-handler = { package = "substrate-panic-handler", path = "../panic-handler" }
 codec = { package = "parity-scale-codec", version = "1.0.0" }
-<<<<<<< HEAD
 num-traits = "0.2.8"
-=======
-num-traits = "0.2"
 rand = "0.7.1"
->>>>>>> e8d8b0bc
 
 [dev-dependencies]
 hex-literal = "0.2.1"
