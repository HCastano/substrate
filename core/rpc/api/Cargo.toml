--- conflicted
+++ resolved
@@ -6,23 +6,13 @@
 
 [dependencies]
 codec = { package = "parity-scale-codec", version = "1.0.0" }
-<<<<<<< HEAD
 derive_more = "0.15.0"
 futures03 = { package = "futures-preview", version = "0.3.0-alpha.18", features = ["compat"] }
-jsonrpc-core = "13.1.0"
-jsonrpc-core-client = "13.1.0"
-jsonrpc-derive = "13.1.0"
-jsonrpc-pubsub = "13.1.0"
-log = "0.4.8"
-=======
-derive_more = "0.14.0"
-futures03 = { package = "futures-preview", version = "0.3.0-alpha.17", features = ["compat"] }
 jsonrpc-core = "13.2.0"
 jsonrpc-core-client = "13.2.0"
 jsonrpc-derive = "13.2.0"
 jsonrpc-pubsub = "13.2.0"
-log = "0.4"
->>>>>>> e8d8b0bc
+log = "0.4.8"
 parking_lot = "0.9.0"
 primitives = { package = "substrate-primitives", path = "../../primitives" }
 runtime_version = { package = "sr-version", path = "../../sr-version" }
