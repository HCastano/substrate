--- conflicted
+++ resolved
@@ -51,11 +51,7 @@
 	last_finalized_block_number: T::BlockNumber,
 	last_finalized_block_hash: T::Hash,
 	last_finalized_state_root: T::Hash,
-<<<<<<< HEAD
-	current_validator_set: Vec<(T::ValidatorId, ValidatorWeight)>,
-=======
 	current_validator_set: Vec<(AuthorityId, AuthorityWeight)>,
->>>>>>> 212a907c
 }
 
 impl<T: Trait> BridgeInfo<T> {
@@ -63,11 +59,7 @@
 			block_number: &T::BlockNumber,
 			block_hash: &T::Hash,
 			state_root: &T::Hash,
-<<<<<<< HEAD
-			validator_set: Vec<(T::ValidatorId, ValidatorWeight)>,
-=======
 			validator_set: Vec<(AuthorityId, AuthorityWeight)>,
->>>>>>> 212a907c
 		) -> Self
 	{
 		// I don't like how this is done, should come back to...
@@ -81,7 +73,6 @@
 }
 
 type BridgeId = u64;
-type ValidatorWeight = u64;
 
 pub trait Trait: system::Trait {}
 
@@ -102,11 +93,7 @@
 		fn initialize_bridge(
 			origin,
 			block_header: T::Header,
-<<<<<<< HEAD
-			validator_set: Vec<(T::ValidatorId, ValidatorWeight)>,
-=======
 			validator_set: Vec<(AuthorityId, AuthorityWeight)>,
->>>>>>> 212a907c
 			validator_set_proof: Vec<Vec<u8>>,
 		) {
 			// NOTE: Will want to make this a governance issued call
@@ -140,10 +127,7 @@
 		StorageValueUnavailable,
 		InvalidValidatorSetProof,
 		ValidatorSetMismatch,
-<<<<<<< HEAD
 		InvalidAncestryProof,
-=======
->>>>>>> 212a907c
 	}
 }
 
@@ -151,17 +135,6 @@
 	fn check_validator_set_proof(
 		state_root: &T::Hash,
 		proof: Vec<Vec<u8>>,
-<<<<<<< HEAD
-		validator_set: &Vec<(T::ValidatorId, ValidatorWeight)>,
-	) -> Result<(), Error> {
-
-		// pub const GRANDPA_AUTHORITIES_KEY: &'static [u8] = b":grandpa_authorities";
-		// pub type AuthorityList = Vec<(AuthorityId, AuthorityWeight)>;
-		let checker = <StorageProofChecker<<T::Hashing as sr_primitives::traits::Hash>::Hasher>>::new(
-			*state_root,
-			proof.clone()
-		).unwrap();
-=======
 		validator_set: &Vec<(AuthorityId, AuthorityWeight)>,
 	) -> std::result::Result<(), Error> {
 
@@ -169,25 +142,19 @@
 			*state_root,
 			proof.clone()
 		)?;
->>>>>>> 212a907c
 
 		// By encoding the given set we should have an easy way to compare
 		// with the stuff we get out of storage via `read_value`
 		let encoded_validator_set = validator_set.encode();
-<<<<<<< HEAD
-		let actual_validator_set = checker.read_value(b":grandpa_authorities").unwrap().unwrap();
-=======
 		let actual_validator_set = checker
 			.read_value(b":grandpa_authorities")?
 			.ok_or(Error::StorageValueUnavailable)?;
->>>>>>> 212a907c
 
 		if encoded_validator_set == actual_validator_set {
 			Ok(())
 		} else {
 			Err(Error::ValidatorSetMismatch)
 		}
-<<<<<<< HEAD
 	}
 }
 
@@ -213,8 +180,6 @@
 		if *parent_hash == ancestor_hash {
 			return Ok(())
 		}
-=======
->>>>>>> 212a907c
 	}
 
 	Err(Error::InvalidAncestryProof)
@@ -224,11 +189,7 @@
 mod tests {
 	use super::*;
 
-<<<<<<< HEAD
-	use primitives::{Blake2Hasher, H256};
-=======
 	use primitives::{Blake2Hasher, H256, Public};
->>>>>>> 212a907c
 	use sr_primitives::{
 		Perbill, traits::{Header as HeaderT, IdentityLookup}, testing::Header, generic::Digest,
 	};
@@ -290,9 +251,6 @@
 		});
 	}
 
-<<<<<<< HEAD
-	fn create_dummy_validator_proof(validator_set: Vec<(DummyValidatorId, ValidatorWeight)>) -> (H256, Vec<Vec<u8>>) {
-=======
 	fn get_dummy_authorities() -> Vec<(AuthorityId, AuthorityWeight)> {
 		let authority1 = (AuthorityId::from_slice(&[1; 32]), 1);
 		let authority2 = (AuthorityId::from_slice(&[2; 32]), 1);
@@ -302,7 +260,6 @@
 	}
 
 	fn create_dummy_validator_proof(validator_set: Vec<(AuthorityId, AuthorityWeight)>) -> (H256, Vec<Vec<u8>>) {
->>>>>>> 212a907c
 		use state_machine::{prove_read, backend::{Backend, InMemory}};
 
 		let encoded_set = validator_set.encode();
@@ -321,29 +278,14 @@
 
 	#[test]
 	fn it_can_validate_validator_sets() {
-<<<<<<< HEAD
-		let validators = vec![(1, 1), (2, 1), (3, 1)];
-		let (root, proof) = create_dummy_validator_proof(validators.clone());
-
-		assert_ok!(MockBridge::check_validator_set_proof(&root, proof, &validators));
-=======
 		let authorities = get_dummy_authorities();
 		let (root, proof) = create_dummy_validator_proof(authorities.clone());
 
 		assert_ok!(MockBridge::check_validator_set_proof(&root, proof, &authorities));
->>>>>>> 212a907c
 	}
 
 	#[test]
 	fn it_rejects_invalid_validator_sets() {
-<<<<<<< HEAD
-		let validators = vec![(1, 1), (2, 1), (3, 1)];
-		let (root, proof) = create_dummy_validator_proof(validators.clone());
-
-		let invalid_validators = vec![(3, 1), (2, 1), (1, 1)];
-		assert_err!(
-			MockBridge::check_validator_set_proof(&root, proof, &invalid_validators),
-=======
 		let mut authorities = get_dummy_authorities();
 		let (root, proof) = create_dummy_validator_proof(authorities.clone());
 
@@ -353,20 +295,14 @@
 
 		assert_err!(
 			MockBridge::check_validator_set_proof(&root, proof, &invalid_authorities),
->>>>>>> 212a907c
 			Error::ValidatorSetMismatch
 		);
 	}
 
 	#[test]
 	fn it_creates_a_new_bridge() {
-<<<<<<< HEAD
-		let validators = vec![(1, 1), (2, 1), (3, 1)];
-		let (root, proof) = create_dummy_validator_proof(validators.clone());
-=======
 		let authorities = get_dummy_authorities();
 		let (root, proof) = create_dummy_validator_proof(authorities.clone());
->>>>>>> 212a907c
 
 		let test_header = Header {
 			parent_hash: H256::default(),
@@ -384,11 +320,7 @@
 				MockBridge::initialize_bridge(
 					Origin::signed(1),
 					test_header,
-<<<<<<< HEAD
-					validators.clone(),
-=======
 					authorities.clone(),
->>>>>>> 212a907c
 					proof,
 			));
 
@@ -398,11 +330,7 @@
 					last_finalized_block_number: 42,
 					last_finalized_block_hash: test_hash,
 					last_finalized_state_root: root,
-<<<<<<< HEAD
-					current_validator_set: validators.clone(),
-=======
 					current_validator_set: authorities.clone(),
->>>>>>> 212a907c
 				}));
 
 			assert_eq!(MockBridge::num_bridges(), 1);
