--- conflicted
+++ resolved
@@ -17,11 +17,7 @@
 timestamp = { package = "srml-timestamp", path = "../timestamp", default-features = false }
 session = { package = "srml-session", path = "../session", default-features = false }
 babe-primitives = { package = "substrate-consensus-babe-primitives", path = "../../core/consensus/babe/primitives", default-features = false }
-<<<<<<< HEAD
-runtime-io = { package = "sr-io", path = "../../core/sr-io", default-features = false, features = [ "wasm-nice-panic-message" ] }
-=======
 runtime-io ={ package = "sr-io", path = "../../core/sr-io", default-features = false }
->>>>>>> e8d8b0bc
 
 [dev-dependencies]
 lazy_static = "1.4.0"
