--- conflicted
+++ resolved
@@ -1359,16 +1359,7 @@
 			vec![0x00, 0x01, 0x2a, 0x00, 0x00, 0x00, 0x00, 0x00, 0x00, 0x00, 0xe5, 0x14, 0x00])
 		]);
 
-<<<<<<< HEAD
-		assert_eq!(gas_meter.gas_left(), 50_000
-			- 6            // Explicit
-			- 13 - 1 - 1   // Deposit event
-			- (13 + 33)    // read memory
-			+ 1 // ????
-		);
-=======
 		assert_eq!(gas_meter.gas_left(), 49934);
->>>>>>> e8d8b0bc
 	}
 
 	const CODE_DEPOSIT_EVENT_MAX_TOPICS: &str = r#"
