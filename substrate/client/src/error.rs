// Copyright 2017 Parity Technologies (UK) Ltd.
// This file is part of Polkadot.

// Polkadot is free software: you can redistribute it and/or modify
// it under the terms of the GNU General Public License as published by
// the Free Software Foundation, either version 3 of the License, or
// (at your option) any later version.

// Polkadot is distributed in the hope that it will be useful,
// but WITHOUT ANY WARRANTY; without even the implied warranty of
// MERCHANTABILITY or FITNESS FOR A PARTICULAR PURPOSE.  See the
// GNU General Public License for more details.

// You should have received a copy of the GNU General Public License
// along with Polkadot.  If not, see <http://www.gnu.org/licenses/>.

//! Polkadot client possible errors.

use std;
use state_machine;
<<<<<<< HEAD
use blockchain;
use primitives::hexdisplay::HexDisplay;
=======
>>>>>>> 8efd1ea4

error_chain! {
	errors {
		/// Backend error.
		Backend {
			description("Unrecoverable backend error"),
			display("Backend error"),
		}

		/// Unknown block.
		UnknownBlock(h: ::primitives::block::Id) {
			description("unknown block"),
			display("UnknownBlock: {}", h),
		}

		/// Execution error.
		Execution(e: Box<state_machine::Error>) {
			description("execution error"),
			display("Execution: {}", e),
		}

		/// Blockchain error.
		Blockchain(e: Box<std::error::Error + Send>) {
			description("Blockchain error"),
			display("Blockchain: {}", e),
		}

<<<<<<< HEAD
		/// Attempt to read storage yet nothing set for that key.
		NoValueForKey(key: Vec<u8>) {
			description("storage doesn't contain key"),
			display("Storage does not contain the key entry: {}", HexDisplay::from(key)),
		}

		/// Invalid state data.
		AuthLenEmpty {
			description("authority count state error"),
			display("Current state of blockchain has no authority count value"),
		}

		/// Invalid state data.
		AuthEmpty(i: u32) {
			description("authority value state error"),
			display("Current state of blockchain has no authority value for index {}", i),
=======
		/// Bad justification for header.
		BadJustification(h: ::primitives::block::Id) {
			description("bad justification for header"),
			display("bad justification for header: {}", h),
>>>>>>> 8efd1ea4
		}

		/// Invalid state data.
		AuthLenInvalid {
			description("authority count state error"),
			display("Current state of blockchain has invalid authority count value"),
		}

		/// Invalid state data.
		AuthInvalid(i: u32) {
			description("authority value state error"),
			display("Current state of blockchain has invalid authority value for index {}", i),
		}
	}
}

// TODO [ToDr] Temporary, state_machine::Error should be a regular error not Box.
impl From<Box<state_machine::Error>> for Error {
	fn from(e: Box<state_machine::Error>) -> Self {
		ErrorKind::Execution(e).into()
	}
}

impl From<state_machine::backend::Void> for Error {
	fn from(_e: state_machine::backend::Void) -> Self {
		unreachable!()
	}
}

impl Error {
	/// Chain a blockchain error.
	pub fn from_blockchain(e: Box<std::error::Error + Send>) -> Self {
		ErrorKind::Blockchain(e).into()
	}
}<|MERGE_RESOLUTION|>--- conflicted
+++ resolved
@@ -18,11 +18,8 @@
 
 use std;
 use state_machine;
-<<<<<<< HEAD
 use blockchain;
 use primitives::hexdisplay::HexDisplay;
-=======
->>>>>>> 8efd1ea4
 
 error_chain! {
 	errors {
@@ -50,7 +47,6 @@
 			display("Blockchain: {}", e),
 		}
 
-<<<<<<< HEAD
 		/// Attempt to read storage yet nothing set for that key.
 		NoValueForKey(key: Vec<u8>) {
 			description("storage doesn't contain key"),
@@ -67,12 +63,6 @@
 		AuthEmpty(i: u32) {
 			description("authority value state error"),
 			display("Current state of blockchain has no authority value for index {}", i),
-=======
-		/// Bad justification for header.
-		BadJustification(h: ::primitives::block::Id) {
-			description("bad justification for header"),
-			display("bad justification for header: {}", h),
->>>>>>> 8efd1ea4
 		}
 
 		/// Invalid state data.
@@ -85,6 +75,12 @@
 		AuthInvalid(i: u32) {
 			description("authority value state error"),
 			display("Current state of blockchain has invalid authority value for index {}", i),
+		}
+
+		/// Bad justification for header.
+		BadJustification(h: ::primitives::block::Id) {
+			description("bad justification for header"),
+			display("bad justification for header: {}", h),
 		}
 	}
 }
